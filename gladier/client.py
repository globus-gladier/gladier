--- conflicted
+++ resolved
@@ -333,7 +333,7 @@
 
     def register_funcx_function(self, function):
         """Register the functions with funcx. Ids are saved in the local gladier.cfg"""
-<<<<<<< HEAD
+
         fxid_name = self.get_funcx_function_name(function)
         fxck_name = self.get_funcx_function_checksum_name(function)
         cfg = self.get_cfg(private=True)
@@ -341,13 +341,6 @@
                                                                            function.__doc__)
         cfg[self.section][fxck_name] = self.get_funcx_function_checksum(function)
         cfg.save()
-=======
-        fxid_name = gladier.utils.name_generation.get_funcx_function_name(function)
-        fxck_name = gladier.utils.name_generation.get_funcx_function_checksum_name(function)
-        self.gconfig[fxid_name] = self.funcx_client.register_function(function, function.__doc__)
-        self.gconfig[fxck_name] = self.get_funcx_function_checksum(function)
-        self.config.save()
->>>>>>> e7a111d6
 
     def get_flow_id(self):
         """Get the current flow id for the current Gladier flow definiton.
