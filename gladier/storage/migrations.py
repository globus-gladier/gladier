--- conflicted
+++ resolved
@@ -56,98 +56,8 @@
         self.config['general']['version'] = str(self.version)
 
 
-<<<<<<< HEAD
-class FuncX024Upgrade(ConfigMigration):
-
-    message = """
-    WARNING: {context}
-
-    The new version of funcx-endpoint uses a different service, and old
-    FuncX endpoints will no longer work. You will need to recreate all of your
-    FuncX endpoints for this version. Common names look like the following:\n
-
-    funcx_endpoint_non_compute
-    funcx_endpoint_compute
-
-    https://gladier.readthedocs.io/en/latest/migration.html#migrating-to-v0-4-0
-    """
-
-    def is_applicable(self):
-        return (self.config_version and
-                self.version >= version.parse('0.4.0a0') > self.config_version)
-
-    def migrate(self):
-        migrate_delete_all_funcx_functions(self.config)
-        ctx = f'Upgrade from Gladier {self.config_version} to {self.version}'
-        panic_print(self.message.format(context=ctx))
-
-
-class FuncX005Downgrade(ConfigMigration):
-    message = """
-    WARNING: {context}
-
-    Use of this version is not recommended!
-
-    The new version of funcx-endpoint uses a different service, and old
-    FuncX endpoints will no longer work. You will need to recreate all of your
-    FuncX endpoints for this version. Common names look like the following:\n
-
-    funcx_endpoint_non_compute
-    funcx_endpoint_compute
-
-    See https://gladier.readthedocs.io/en/latest/migration.html#migrating-to-v0-4-0
-    """
-
-    def is_applicable(self):
-        return (self.config_version and
-                self.version < version.parse('0.4.0a0') < self.config_version)
-
-    def migrate(self):
-        migrate_delete_all_funcx_functions(self.config)
-        ctx = f'Downgrade from Gladier {self.config_version} to {self.version}'
-        panic_print(self.message.format(context=ctx))
-
-
-class GladierClientUpgrade(ConfigMigration):
-    """
-    Remove the old client ID tokens, if they exist.
-    """
-    old_client_id = 'e6c75d97-532a-4c88-b031-8584a319fa3e'
-
-    @property
-    def old_tokens_section(self):
-        return f'tokens_{self.old_client_id}'
-
-    def is_applicable(self):
-        has_old_sec = self.old_tokens_section in self.config.sections()
-        old_v = (self.config_version and version.parse('0.8.0') > self.config_version)
-        return has_old_sec and old_v
-
-    def migrate(self):
-        try:
-            from gladier.storage.tokens import GladierSecretsConfig  # noqa
-            from gladier.managers.login_manager import AutoLoginManager  # noqa
-            log.info('Revoking old tokens...')
-            token_storage = GladierSecretsConfig(self.config.filename, self.old_tokens_section)
-            AutoLoginManager(self.old_client_id, token_storage, 'GC').logout()
-            log.info('Revocation successful.')
-        except Exception:
-            log.info('Error during revocation', exc_info=True)
-        finally:
-            if self.old_tokens_section in self.config.sections():
-                log.info('Removing old tokens section.')
-                self.config.remove_section(self.old_tokens_section)
-
-
 MIGRATIONS = [
     AddVersionToConfig,
-    FuncX024Upgrade,
-    FuncX005Downgrade,
-    GladierClientUpgrade,
-=======
-MIGRATIONS = [
-    AddVersionToConfig,
->>>>>>> 5033b59a
     UpdateConfigVersion,
 ]
 
