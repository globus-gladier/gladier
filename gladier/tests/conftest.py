--- conflicted
+++ resolved
@@ -1,11 +1,5 @@
 from unittest.mock import Mock, PropertyMock
 import pytest
-<<<<<<< HEAD
-=======
-import uuid
-import os
-import json
->>>>>>> e7a111d6
 import fair_research_login
 import globus_sdk
 
